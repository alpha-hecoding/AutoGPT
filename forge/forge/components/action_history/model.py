--- conflicted
+++ resolved
@@ -8,23 +8,14 @@
 
 from forge.content_processing.text import summarize_text
 from forge.llm.prompting.utils import format_numbered_list, indent
-<<<<<<< HEAD
 from forge.llm.providers.multi import ModelName
-from forge.models.action import ActionProposal, ActionResult
+from forge.models.action import ActionResult, AnyProposal
 from forge.models.utils import ModelWithSummary
 
 if TYPE_CHECKING:
     from autogpt.agents.config import Config
 
-    from forge.llm.providers import ChatModelProvider
-=======
-from forge.models.action import ActionResult, AnyProposal
-from forge.models.utils import ModelWithSummary
-
-if TYPE_CHECKING:
-    from forge.config.config import Config
     from forge.llm.providers import MultiProvider
->>>>>>> f107ff8c
 
 
 class Episode(GenericModel, Generic[AnyProposal]):
@@ -119,14 +110,9 @@
             self.cursor = len(self.episodes)
 
     async def handle_compression(
-<<<<<<< HEAD
-        self,
-        llm_provider: ChatModelProvider,
+        self, llm_provider: MultiProvider,
         model_name: ModelName,
         spacy_model: str,
-=======
-        self, llm_provider: MultiProvider, app_config: Config
->>>>>>> f107ff8c
     ) -> None:
         """Compresses each episode in the action history using an LLM.
 
