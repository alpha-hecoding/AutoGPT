"""Text processing functions"""
from __future__ import annotations

import logging
import math
from typing import Iterator, Optional, TypeVar

import spacy

from forge.json.parsing import extract_list_from_json
from forge.llm.prompting import ChatPrompt
<<<<<<< HEAD
from forge.llm.providers import ChatMessage, ChatModelProvider, ModelTokenizer
from forge.llm.providers.multi import ModelName
=======
from forge.llm.providers import ChatMessage, ModelTokenizer, MultiProvider
>>>>>>> f107ff8c

logger = logging.getLogger(__name__)

T = TypeVar("T")


def batch(
    sequence: list[T], max_batch_length: int, overlap: int = 0
) -> Iterator[list[T]]:
    """
    Batch data from iterable into slices of length N. The last batch may be shorter.

    Example: `batched('ABCDEFGHIJ', 3)` --> `ABC DEF GHI J`
    """
    if max_batch_length < 1:
        raise ValueError("n must be at least one")
    for i in range(0, len(sequence), max_batch_length - overlap):
        yield sequence[i : i + max_batch_length]


def chunk_content(
    content: str,
    max_chunk_length: int,
    tokenizer: ModelTokenizer,
    with_overlap: bool = True,
) -> Iterator[tuple[str, int]]:
    """Split content into chunks of approximately equal token length."""

    MAX_OVERLAP = 200  # limit overlap to save tokens

    tokenized_text = tokenizer.encode(content)
    total_length = len(tokenized_text)
    n_chunks = math.ceil(total_length / max_chunk_length)

    chunk_length = math.ceil(total_length / n_chunks)
    overlap = min(max_chunk_length - chunk_length, MAX_OVERLAP) if with_overlap else 0

    for token_batch in batch(tokenized_text, chunk_length + overlap, overlap):
        yield tokenizer.decode(token_batch), len(token_batch)


async def summarize_text(
    text: str,
<<<<<<< HEAD
    llm_provider: ChatModelProvider,
    model_name: ModelName,
    spacy_model: str = "en_core_web_sm",
=======
    llm_provider: MultiProvider,
    config: Config,
>>>>>>> f107ff8c
    question: Optional[str] = None,
    instruction: Optional[str] = None,
) -> tuple[str, list[tuple[str, str]]]:
    if question:
        if instruction:
            raise ValueError(
                "Parameters 'question' and 'instructions' cannot both be set"
            )

        instruction = (
            f'From the text, answer the question: "{question}". '
            "If the answer is not in the text, indicate this clearly "
            "and concisely state why the text is not suitable to answer the question."
        )
    elif not instruction:
        instruction = (
            "Summarize or describe the text clearly and concisely, "
            "whichever seems more appropriate."
        )

    return await _process_text(  # type: ignore
        text=text,
        instruction=instruction,
        llm_provider=llm_provider,
        model_name=model_name,
        spacy_model=spacy_model,
    )


async def extract_information(
    source_text: str,
    topics_of_interest: list[str],
<<<<<<< HEAD
    llm_provider: ChatModelProvider,
    model_name: ModelName,
    spacy_model: str = "en_core_web_sm",
=======
    llm_provider: MultiProvider,
    config: Config,
>>>>>>> f107ff8c
) -> list[str]:
    fmt_topics_list = "\n".join(f"* {topic}." for topic in topics_of_interest)
    instruction = (
        "Extract relevant pieces of information about the following topics:\n"
        f"{fmt_topics_list}\n"
        "Reword pieces of information if needed to make them self-explanatory. "
        "Be concise.\n\n"
        "Respond with an `Array<string>` in JSON format AND NOTHING ELSE. "
        'If the text contains no relevant information, return "[]".'
    )
    return await _process_text(  # type: ignore
        text=source_text,
        instruction=instruction,
        output_type=list[str],
        llm_provider=llm_provider,
        model_name=model_name,
        spacy_model=spacy_model,
    )


async def _process_text(
    text: str,
    instruction: str,
<<<<<<< HEAD
    llm_provider: ChatModelProvider,
    model_name: ModelName,
    spacy_model: str = "en_core_web_sm",
=======
    llm_provider: MultiProvider,
    config: Config,
>>>>>>> f107ff8c
    output_type: type[str | list[str]] = str,
) -> tuple[str, list[tuple[str, str]]] | list[str]:
    """Process text using the OpenAI API for summarization or information extraction

    Params:
        text (str): The text to process.
        instruction (str): Additional instruction for processing.
        llm_provider: LLM provider to use.
        model_name: The name of the llm model to use.
        spacy_model: The spaCy model to use for sentence splitting.
        output_type: `str` for summaries or `list[str]` for piece-wise info extraction.

    Returns:
        For summarization: tuple[str, None | list[(summary, chunk)]]
        For piece-wise information extraction: list[str]
    """
    if not text.strip():
        raise ValueError("No content")

    text_tlength = llm_provider.count_tokens(text, model_name)
    logger.debug(f"Text length: {text_tlength} tokens")

    max_result_tokens = 500
    max_chunk_length = llm_provider.get_token_limit(model_name) - max_result_tokens - 50
    logger.debug(f"Max chunk length: {max_chunk_length} tokens")

    if text_tlength < max_chunk_length:
        prompt = ChatPrompt(
            messages=[
                ChatMessage.system(
                    "The user is going to give you a text enclosed in triple quotes. "
                    f"{instruction}"
                ),
                ChatMessage.user(f'"""{text}"""'),
            ]
        )

        logger.debug(f"PROCESSING:\n{prompt}")

        response = await llm_provider.create_chat_completion(
            model_prompt=prompt.messages,
            model_name=model_name,
            temperature=0.5,
            max_output_tokens=max_result_tokens,
            completion_parser=lambda s: (
                extract_list_from_json(s.content) if output_type is not str else None
            ),
        )

        if isinstance(response.parsed_result, list):
            logger.debug(f"Raw LLM response: {repr(response.response.content)}")
            fmt_result_bullet_list = "\n".join(f"* {r}" for r in response.parsed_result)
            logger.debug(
                f"\n{'-'*11} EXTRACTION RESULT {'-'*12}\n"
                f"{fmt_result_bullet_list}\n"
                f"{'-'*42}\n"
            )
            return response.parsed_result
        else:
            summary = response.response.content
            logger.debug(f"\n{'-'*16} SUMMARY {'-'*17}\n{summary}\n{'-'*42}\n")
            return summary.strip(), [(summary, text)]
    else:
        chunks = list(
            split_text(
                text,
                max_chunk_length=max_chunk_length,
                tokenizer=llm_provider.get_tokenizer(model_name),
                spacy_model=spacy_model,
            )
        )

        processed_results = []
        for i, (chunk, _) in enumerate(chunks):
            logger.info(f"Processing chunk {i + 1} / {len(chunks)}")
            chunk_result = await _process_text(
                text=chunk,
                instruction=instruction,
                output_type=output_type,
                llm_provider=llm_provider,
                model_name=model_name,
                spacy_model=spacy_model,
            )
            processed_results.extend(
                chunk_result if output_type == list[str] else [chunk_result]
            )

        if output_type == list[str]:
            return processed_results
        else:
            summary, _ = await _process_text(
                "\n\n".join([result[0] for result in processed_results]),
                instruction=(
                    "The text consists of multiple partial summaries. "
                    "Combine these partial summaries into one."
                ),
                llm_provider=llm_provider,
                model_name=model_name,
                spacy_model=spacy_model,
            )
            return summary.strip(), [
                (processed_results[i], chunks[i][0]) for i in range(0, len(chunks))
            ]


def split_text(
    text: str,
    max_chunk_length: int,
    tokenizer: ModelTokenizer,
    spacy_model: str = "en_core_web_sm",
    with_overlap: bool = True,
) -> Iterator[tuple[str, int]]:
    """
    Split text into chunks of sentences, with each chunk not exceeding the max length.

    Args:
        text (str): The text to split.
        spacy_model (str): The spaCy model to use for sentence splitting.
        max_chunk_length (int, optional): The maximum length of a chunk.
        tokenizer (ModelTokenizer): Tokenizer to use for determining chunk length.
        with_overlap (bool, optional): Whether to allow overlap between chunks.

    Yields:
        str: The next chunk of text

    Raises:
        ValueError: when a sentence is longer than the maximum length
    """
    text_length = len(tokenizer.encode(text))

    if text_length < max_chunk_length:
        yield text, text_length
        return

    n_chunks = math.ceil(text_length / max_chunk_length)
    target_chunk_length = math.ceil(text_length / n_chunks)

    nlp: spacy.language.Language = spacy.load(spacy_model)
    nlp.add_pipe("sentencizer")
    doc = nlp(text)
    sentences = [sentence.text.strip() for sentence in doc.sents]

    current_chunk: list[str] = []
    current_chunk_length = 0
    last_sentence = None
    last_sentence_length = 0

    i = 0
    while i < len(sentences):
        sentence = sentences[i]
        sentence_length = len(tokenizer.encode(sentence))
        expected_chunk_length = current_chunk_length + 1 + sentence_length

        if (
            expected_chunk_length < max_chunk_length
            # try to create chunks of approximately equal size
            and expected_chunk_length - (sentence_length / 2) < target_chunk_length
        ):
            current_chunk.append(sentence)
            current_chunk_length = expected_chunk_length

        elif sentence_length < max_chunk_length:
            if last_sentence:
                yield " ".join(current_chunk), current_chunk_length
                current_chunk = []
                current_chunk_length = 0

                if with_overlap:
                    overlap_max_length = max_chunk_length - sentence_length - 1
                    if last_sentence_length < overlap_max_length:
                        current_chunk += [last_sentence]
                        current_chunk_length += last_sentence_length + 1
                    elif overlap_max_length > 5:
                        # add as much from the end of the last sentence as fits
                        current_chunk += [
                            list(
                                chunk_content(
                                    content=last_sentence,
                                    max_chunk_length=overlap_max_length,
                                    tokenizer=tokenizer,
                                )
                            ).pop()[0],
                        ]
                        current_chunk_length += overlap_max_length + 1

            current_chunk += [sentence]
            current_chunk_length += sentence_length

        else:  # sentence longer than maximum length -> chop up and try again
            sentences[i : i + 1] = [
                chunk
                for chunk, _ in chunk_content(sentence, target_chunk_length, tokenizer)
            ]
            continue

        i += 1
        last_sentence = sentence
        last_sentence_length = sentence_length

    if current_chunk:
        yield " ".join(current_chunk), current_chunk_length<|MERGE_RESOLUTION|>--- conflicted
+++ resolved
@@ -9,12 +9,8 @@
 
 from forge.json.parsing import extract_list_from_json
 from forge.llm.prompting import ChatPrompt
-<<<<<<< HEAD
-from forge.llm.providers import ChatMessage, ChatModelProvider, ModelTokenizer
+from forge.llm.providers import ChatMessage, ModelTokenizer, MultiProvider
 from forge.llm.providers.multi import ModelName
-=======
-from forge.llm.providers import ChatMessage, ModelTokenizer, MultiProvider
->>>>>>> f107ff8c
 
 logger = logging.getLogger(__name__)
 
@@ -58,14 +54,9 @@
 
 async def summarize_text(
     text: str,
-<<<<<<< HEAD
-    llm_provider: ChatModelProvider,
+    llm_provider: MultiProvider,
     model_name: ModelName,
     spacy_model: str = "en_core_web_sm",
-=======
-    llm_provider: MultiProvider,
-    config: Config,
->>>>>>> f107ff8c
     question: Optional[str] = None,
     instruction: Optional[str] = None,
 ) -> tuple[str, list[tuple[str, str]]]:
@@ -98,14 +89,9 @@
 async def extract_information(
     source_text: str,
     topics_of_interest: list[str],
-<<<<<<< HEAD
-    llm_provider: ChatModelProvider,
+    llm_provider: MultiProvider,
     model_name: ModelName,
     spacy_model: str = "en_core_web_sm",
-=======
-    llm_provider: MultiProvider,
-    config: Config,
->>>>>>> f107ff8c
 ) -> list[str]:
     fmt_topics_list = "\n".join(f"* {topic}." for topic in topics_of_interest)
     instruction = (
@@ -129,14 +115,9 @@
 async def _process_text(
     text: str,
     instruction: str,
-<<<<<<< HEAD
-    llm_provider: ChatModelProvider,
+    llm_provider: MultiProvider,
     model_name: ModelName,
     spacy_model: str = "en_core_web_sm",
-=======
-    llm_provider: MultiProvider,
-    config: Config,
->>>>>>> f107ff8c
     output_type: type[str | list[str]] = str,
 ) -> tuple[str, list[tuple[str, str]]] | list[str]:
     """Process text using the OpenAI API for summarization or information extraction
